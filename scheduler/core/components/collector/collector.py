# Copyright (c) 2016-2024 Association of Universities for Research in Astronomy, Inc. (AURA)
# For license information see LICENSE or https://opensource.org/licenses/BSD-3-Clause

import time
from dataclasses import dataclass
from inspect import isclass
from typing import ClassVar, Dict, FrozenSet, Iterable, List, Optional, Tuple, Type, final

import astropy.units as u
import numpy as np

from astropy.time import Time, TimeDelta

from lucupy.minimodel import (ALL_SITES, NightIndex, NightIndices,
                              Observation, ObservationID, ObservationClass, Program, ProgramID, ProgramTypes, Semester,
                              Site, Target, TimeslotIndex, QAState, ObservationStatus,
                              Group)
from lucupy.timeutils import time2slots
from lucupy.types import Day, ZeroTime

from scheduler.core.calculations.nightevents import NightEvents
from scheduler.core.calculations.targetinfo import TargetInfo, TargetInfoMap, TargetInfoNightIndexMap
from scheduler.core.components.base import SchedulerComponent
from scheduler.core.components.nighteventsmanager import NightEventsManager
from scheduler.core.plans import Plans, Visit
from scheduler.core.programprovider.abstract import ProgramProvider
from scheduler.core.sources.sources import Sources
from scheduler.services import logger_factory
<<<<<<< HEAD
from scheduler.services.ephemeris import EphemerisCalculator
from scheduler.services.proper_motion import ProperMotionCalculator
=======
>>>>>>> 6f63024f
from scheduler.services.resource import NightConfiguration
from scheduler.services.resource import ResourceService
from scheduler.services.visibility.calculator import calculate_target_visibility, calculate_target_snapshot

__all__ = [
    'Collector',
]

logger = logger_factory.create_logger(__name__)


# TODO: Merge this if possible with Visit.
# TODO: This is just used internally to the Collector and thus we do not export it outside of this package.
@final
@dataclass(frozen=True)
class GroupVisits:
    """Container for holding group information for each visit"""
    group: Group
    visits: List[Visit]

    def start_time_slot(self):
        if not self.visits:
            raise RuntimeError(f'start_time_slot requested, but no visits recorded for {self.group.unique_id}')
        # return min([v.start_time_slot for v in self.visits])
        return self.visits[0].start_time_slot

    def end_time_slot(self):
        if not self.visits:
            raise RuntimeError(f'end_time_slot requested, but no visits recorder for {self.group.unique_id}')
        return self.visits[-1].start_time_slot + self.visits[-1].time_slots - 1


@final
@dataclass
class Collector(SchedulerComponent):
    """
    The interval [start_vis_time, end_vis_time] indicates the time interval that we want to consider during
    the scheduling for visibility time. Note that the generation of plans will begin on the night indicated by
    start_vis_time and proceed for num_nights_to_schedule, a parameter passed to the Selector, which must
    represent fewer nights than in the [start_vis_time, end_vis_time] schedule.

    Also note that we never have need to calculate visibility retroactively, hence why plan generation begins
    on the night of start_vis_time.

    Here, we just perform the necessary calculations, and are not concerned with the number of nights to be
    scheduled.
    """
    start_vis_time: Time
    end_vis_time: Time
    num_of_nights: int
    sites: FrozenSet[Site]
    semesters: FrozenSet[Semester]
    sources: Sources
    time_slot_length: TimeDelta
    program_types: FrozenSet[ProgramTypes]
    obs_classes: FrozenSet[ObservationClass]

    # Manage the NightEvents with a NightEventsManager to avoid unnecessary recalculations.
    _night_events_manager: ClassVar[NightEventsManager] = NightEventsManager()

    # Resource service.
    # TODO: This will be moved out when event processing is handled.
    _resource_service: ClassVar[ResourceService]

    # This should not be populated, but we put it here instead of in __post_init__ to eliminate warnings.
    # This is a list of the programs as read in.
    # We only want to read these in once unless the program_types change, which they should not.
    _programs: ClassVar[Dict[ProgramID, Program]] = {}

    # A set of ObservationIDs per ProgramID.
    _observations_per_program: ClassVar[Dict[ProgramID, FrozenSet[ObservationID]]] = {}

    # This is a map of observation information that is computed as the programs
    # are read in. It contains both the Observation and the base Target (if any) for
    # the observation.
    _observations: ClassVar[Dict[ObservationID, Tuple[Observation, Optional[Target]]]] = {}

    # The target information is dependent on the:
    # 1. TargetName
    # 2. ObservationID (for the associated constraints and site)
    # 4. NightIndex of interest
    # We want the ObservationID in here so that any target sharing in GPP is deliberately split here, since
    # the target info is observation-specific due to the constraints and site.
    _target_info: ClassVar[TargetInfoMap] = {}

    # The default timeslot length currently used.
    DEFAULT_TIMESLOT_LENGTH: ClassVar[Time] = 1.0 * u.min

    # These are exclusive to the create_time_array.
    _MIN_NIGHT_EVENT_TIME: ClassVar[Time] = Time('1980-01-01 00:00:00', format='iso', scale='utc')

    # NOTE: This logs an ErfaWarning about dubious year. This is due to using a future date and not knowing
    # how many leap seconds have happened: https://github.com/astropy/astropy/issues/5809
    _MAX_NIGHT_EVENT_TIME: ClassVar[Time] = Time('2100-01-01 00:00:00', format='iso', scale='utc')

    def __post_init__(self):
        """
        Initializes the internal data structures for the Collector and populates them.
        """
        # Check that the times are valid.
        if not np.isscalar(self.start_vis_time.value):
            msg = f'Illegal start time (must be scalar): {self.start_vis_time}.'
            raise ValueError(msg)
        if not np.isscalar(self.end_vis_time.value):
            msg = f'Illegal end time (must be scalar): {self.end_vis_time}.'
            raise ValueError(msg)
        if self.start_vis_time > self.end_vis_time:
            msg = f'Start time ({self.start_vis_time}) cannot occur later than end time ({self.end_vis_time}).'
            raise ValueError(msg)

        # Set up the time grid for the period under consideration in calculations: this is an astropy Time
        # object from start_time to end_time inclusive, with one entry per day.
        # Note that the format is in jdate.
        self.time_grid = Time(np.arange(self.start_vis_time.jd,
                                        self.end_vis_time.jd + 1.0, (1.0 * u.day).value),
                              format='jd')

        # The number of nights for which we are performing calculations.
        self.num_nights_calculated = len(self.time_grid)

        # TODO: This code can be greatly simplified. The night_events only have to be calculated once.
        # Create the night events, which contain the data for all given nights by site.
        # This may retrigger a calculation of the night events for one or more sites.
        self.night_events = {
            site: Collector._night_events_manager.get_night_events(self.time_grid, self.time_slot_length, site)
            for site in self.sites
        }
        Collector._resource_service = self.sources.origin.resource

    def get_night_events(self, site: Site) -> NightEvents:
        return Collector._night_events_manager.get_night_events(self.time_grid,
                                                                self.time_slot_length,
                                                                site)

    @staticmethod
    def get_program_ids() -> Iterable[ProgramID]:
        """
        Return a list of all the program IDs stored in the Collector.
        """
        return Collector._programs.keys()

    @staticmethod
    def get_program(program_id: ProgramID) -> Optional[Program]:
        """
        If a program with the given ID exists, return it.
        Otherwise, return None.
        """
        return Collector._programs.get(program_id, None)

    @staticmethod
    def get_all_observations() -> Iterable[Observation]:
        return [obs_data[0] for obs_data in Collector._observations.values()]

    @staticmethod
    def get_observation_ids(program_id: Optional[ProgramID] = None) -> Optional[Iterable[ObservationID]]:
        """
        Return the observation IDs in the Collector.
        If the prog_id is specified, limit these to those in the specified in the program.
        If no such prog_id exists, return None.
        If no prog_id is specified, return a complete list of observation IDs.
        """
        if program_id is None:
            return Collector._observations.keys()
        return Collector._observations_per_program.get(program_id, None)

    @staticmethod
    def get_observation(obs_id: ObservationID) -> Optional[Observation]:
        """
        Given an ObservationID, if it exists, return the Observation.
        If not, return None.
        """
        value = Collector._observations.get(obs_id, None)
        return None if value is None else value[0]

    @staticmethod
    def get_base_target(obs_id: ObservationID) -> Optional[Target]:
        """
        Given an ObservationID, if it exists and has a base target, return the Target.
        If one of the conditions is not met, return None.
        """
        value = Collector._observations.get(obs_id, None)
        return None if value is None else value[1]

    @staticmethod
    def get_observation_and_base_target(obs_id: ObservationID) -> Optional[Tuple[Observation, Optional[Target]]]:
        """
        Given an ObservationID, if it exists, return the Observation and its Target.
        If not, return None.
        """
        return Collector._observations.get(obs_id, None)

    @staticmethod
    def get_target_info(obs_id: ObservationID) -> Optional[TargetInfoNightIndexMap]:
        """
        Given an ObservationID, if the observation exists and there is a target for the
        observation, return the target information as a map from NightIndex to TargetInfo.
        """
        info = Collector.get_observation_and_base_target(obs_id)
        if info is None:
            return None

        obs, target = info
        if target is None:
            return None

        target_name = target.name
        return Collector._target_info.get((target_name, obs_id), None)

    @staticmethod
    def _process_timing_windows(prog: Program, obs: Observation) -> List[Time]:
        """
        Given an Observation, convert the TimingWindow information in it to a simpler format
        to verify by converting each TimingWindow representation to a collection of Time frames
        based on the start, duration, repeat, and period.

        If no timing windows are given, then create one large timing window for the entire program.

        TODO: Look into simplifying to datetime instead of AstroPy Time.
        TODO: We may want to store this information in an Observation for future use.
        """
        if not obs.constraints or len(obs.constraints.timing_windows) == 0:
            # Create a timing window for the entirety of the program.
            windows = [Time([prog.start, prog.end])]
        else:
            windows = []
            for tw in obs.constraints.timing_windows:
                t0 = time.mktime(tw.start.utctimetuple()) * 1000 * u.ms
                begin = Time(t0.to_value('s'), format='unix', scale='utc')
                duration = tw.duration.total_seconds() / 3600.0 * u.h
                repeat = max(1, tw.repeat)
                period = tw.period.total_seconds() / 3600.0 * u.h if tw.period is not None else 0.0 * u.h
                windows.extend([Time([begin + i * period, begin + i * period + duration]) for i in range(repeat)])

        return windows

    def _calculate_target_info(self,
                               obs: Observation,
                               target: Target,
                               timing_windows: List[Time]) -> TargetInfoNightIndexMap:
        """
        For a given site, calculate the information for a target for all the nights in
        the time grid and store this in the _target_information.

        Some of this information may be repetitive as, e.g. the RA and dec of a target should not
        depend on the site, so sites whose twilights overlap with have this information repeated.

        Finally, this method can calculate the total amount of time that, for the observation,
        the target is visible, and the visibility fraction for the target as a ratio of the amount of
        time remaining for the observation to the total visibility time for the target from a night through
        to the end of the period.
        """
        # Get the night events.
        if obs.site not in self.night_events:
            raise ValueError(f'Requested obs {obs.id.id} target info for site {obs.site}, which is not included.')
        night_events = self.night_events[obs.site]

        # Get the night configurations (for resources)
        nc = self.night_configurations(obs.site, np.arange(self.num_nights_calculated))

        program = self.get_program(obs.id.program_id())
        target_vis = calculate_target_visibility(obs,
                                                 target,
                                                 program,
                                                 night_events,
                                                 nc,
                                                 self.time_grid,
                                                 timing_windows,
                                                 self.time_slot_length)
        target_info: TargetInfoNightIndexMap = {}

<<<<<<< HEAD
        for ridx, jday in enumerate(reversed(self.time_grid)):
            # Convert to the actual time grid index.
            night_idx = NightIndex(len(self.time_grid) - ridx - 1)

            # Calculate the ra and dec for each target.
            # NOTE: If we get rid of AstroPy at some point, we must take care to handle coordinates.
            # NOTE: ProperMotionCalculator works in degrees.
            # NOTE: EphemerisCalculator works in radians.
            # NOTE: GPP should provide this info if possible
            num_time_slots = self.night_events[obs.site].num_timeslots_per_night[night_idx]

            match target:
                case SiderealTarget() as sidereal_target:
                    coord = ProperMotionCalculator().calculate_coordinates(sidereal_target,
                                                                           self.time_grid[night_idx],
                                                                           num_time_slots,
                                                                           self.time_slot_length)

                case NonsiderealTarget() as nonsidereal_target:
                    # We want to query from sunset to sunrise and then get the subset of time slots
                    # that is relevant to the night.
                    sunset = night_events.sunset[night_idx]
                    sunrise = night_events.sunrise[night_idx]
                    eph_coord = EphemerisCalculator().calculate_coordinates(obs.site,
                                                                            nonsidereal_target,
                                                                            sunset,
                                                                            sunrise)

                    # Now trim the coords to the desired subset.
                    time_slot_length = int(self.time_slot_length.total_seconds() / 60)
                    sunset_to_twi = night_events.twilight_evening_12[night_idx] - sunset
                    start_time_slot = time2slots(self.time_slot_length.to_datetime(), sunset_to_twi.to_datetime())
                    end_time_slot = start_time_slot + num_time_slots

                    # We must take every x minutes where x is the time slot length in minutes.
                    coord = eph_coord[start_time_slot:end_time_slot:time_slot_length]
                    print(coord)

                case _:
                    raise ValueError(f'Invalid target: {target}')

            if len(coord) != num_time_slots:
                logger.error(f'Observation {obs.id.id} target {target.name} does not have required number of '
                             f'coordinates: expected {num_time_slots} but got {len(coord)}')

            # Calculate the hour angle, altitude, azimuth, parallactic angle, and airmass.
            lst = night_events.local_sidereal_times[night_idx]
            # print(f'Night idx: {night_idx}, num time slots: {lst.size}')

            hourangle = lst - coord.ra
            hourangle.wrap_at(12.0 * u.hour, inplace=True)
            alt, az, par_ang = sky.Altitude.above(coord.dec, hourangle, obs.site.location.lat)
            airmass = sky.true_airmass(alt)

            # Calculate the time slots for the night in which there is visibility.
            visibility_slot_idx = np.array([], dtype=int)

            # Determine time slot indices where the sky brightness and elevation constraints are met.
            # By default, in the case where an observation has no constraints, we use SB ANY.
            if obs.constraints and obs.constraints.conditions.sb < SkyBackground.SBANY:
                targ_sb = obs.constraints.conditions.sb
                targ_moon_ang = coord.separation(night_events.moon_pos[night_idx])
                brightness = sky.brightness.calculate_sky_brightness(
                    180.0 * u.deg - night_events.sun_moon_ang[night_idx],
                    targ_moon_ang,
                    night_events.moon_dist[night_idx],
                    90.0 * u.deg - night_events.moon_alt[night_idx],
                    90.0 * u.deg - alt,
                    90.0 * u.deg - night_events.sun_alt[night_idx]
                )
                sb = sky.brightness.convert_to_sky_background(brightness)
            else:
                targ_sb = SkyBackground.SBANY
                sb = np.full([len(night_events.times[night_idx])], SkyBackground.SBANY)

            # In the case where an observation has no constraint information or an elevation constraint
            # type of None, we use airmass default values.
            if obs.constraints and obs.constraints.elevation_type != ElevationType.NONE:
                targ_prop = hourangle if obs.constraints.elevation_type is ElevationType.HOUR_ANGLE else airmass
                elev_min = obs.constraints.elevation_min
                elev_max = obs.constraints.elevation_max
            else:
                targ_prop = airmass
                elev_min = Constraints.DEFAULT_AIRMASS_ELEVATION_MIN
                elev_max = Constraints.DEFAULT_AIRMASS_ELEVATION_MAX

            # Are all the required resources available?
            # This works for validation mode. In RT mode, this may need to be statistical if resources are not known
            # and they could change with time, so the visfrac calc may need to be extracted from this method
            has_resources = all([resource in nc[night_idx].resources for resource in obs.required_resources()])
            avail_resources = np.full([len(night_events.times[night_idx])], int(has_resources), dtype=int)

            # Is the program excluded on a given night due to block scheduling
            prog = self.get_program(obs.id.program_id())
            can_schedule = nc[night_idx].filter.program_filter(prog)
            is_schedulable = np.full([len(night_events.times[night_idx])], int(can_schedule), dtype=int)
            # print(f"{obs.unique_id} {has_resources} {can_schedule}")

            # Calculate the time slot indices for the night where:
            # 1. The sun altitude requirement is met (precalculated in night_events)
            # 2. The sky background constraint is met
            # 3. The elevation constraints are met
            sa_idx = night_events.sun_alt_indices[night_idx]

            c_idx = np.where(
                np.logical_and(sb[sa_idx] <= targ_sb,
                               np.logical_and(avail_resources[sa_idx] == 1,
                                              np.logical_and(is_schedulable[sa_idx] == 1,
                                                             np.logical_and(targ_prop[sa_idx] >= elev_min,
                                                                            targ_prop[sa_idx] <= elev_max))))
            )[0]

            # Apply timing window constraints.
            # We always have at least one timing window. If one was not given, the program length will be used.
            for tw in timing_windows:
                tw_idx = np.where(
                    np.logical_and(night_events.times[night_idx][sa_idx[c_idx]] >= tw[0],
                                   night_events.times[night_idx][sa_idx[c_idx]] <= tw[1])
                )[0]
                visibility_slot_idx = np.append(visibility_slot_idx, sa_idx[c_idx[tw_idx]])

            # Create a visibility filter that has an entry for every time slot over the night,
            # with 0 if the target is not visible and 1 if it is visible.
            visibility_slot_filter = np.zeros(len(night_events.times[night_idx]))
            visibility_slot_filter.put(visibility_slot_idx, 1.0)

            # TODO: Guide star availability for moving targets and parallactic angle modes.

            # Calculate the visibility time, the ongoing summed remaining visibility time, and
            # the remaining visibility fraction.
            # If the denominator for the visibility fraction is 0, use a value of 0.
            visibility_time = len(visibility_slot_idx) * self.time_slot_length
            rem_visibility_time += visibility_time
            if rem_visibility_time.value:
                # This is a fraction, so convert to seconds to cancel the units out.
                rem_visibility_frac = (rem_visibility_frac_numerator.total_seconds() /
                                       rem_visibility_time.to_value(u.s))
            else:
                rem_visibility_frac = 0.0

            target_info[NightIndex(night_idx)] = TargetInfo(
                coord=coord,
                alt=alt,
                az=az,
                par_ang=par_ang,
                hourangle=hourangle,
                airmass=airmass,
                sky_brightness=sb,
                visibility_slot_idx=visibility_slot_idx,
                visibility_slot_filter=visibility_slot_filter,
                visibility_time=visibility_time,
                rem_visibility_time=rem_visibility_time,
                rem_visibility_frac=rem_visibility_frac
            )
=======
        for i in range(self.num_of_nights):
            night_idx = NightIndex(i)
            target_snapshot = calculate_target_snapshot(night_idx,
                                                        obs,
                                                        target,
                                                        night_events,
                                                        self.time_grid[night_idx],
                                                        self.time_slot_length)
            ts = target_vis[night_idx]

            ti = TargetInfo(coord=target_snapshot.coord,
                            alt=target_snapshot.alt,
                            az=target_snapshot.az,
                            par_ang=target_snapshot.par_ang,
                            hourangle=target_snapshot.hourangle,
                            airmass=target_snapshot.airmass,
                            sky_brightness=target_snapshot.sky_brightness,
                            visibility_slot_idx=ts.visibility_slot_idx,
                            visibility_time=ts.visibility_time,
                            rem_visibility_time=ts.rem_visibility_time,
                            rem_visibility_frac=ts.rem_visibility_frac)

            target_info[NightIndex(night_idx)] = ti
>>>>>>> 6f63024f

        # Return all the target info for the base target in the Observation across the nights of interest.
        return target_info

    def load_programs(self, program_provider_class: Type[ProgramProvider], data: Iterable[dict]) -> None:
        """
        Load the programs provided as JSON into the Collector.

        The program_provider should be a concrete implementation of the API to read in
        programs from JSON files.

        The json_data comprises the program inputs as an iterable object per site. We use iterable
        since the amount of data here might be enormous, and we do not want to store it all
        in memory at once.

        As this is OCS-specific, in a Program, all observations are guaranteed to be at the same site;
        however, since this may not always be the case and will not in GPP, we still process all programs
        and simply omit observations that are not at a site listed in the desired sites.
        """
        if not (isclass(program_provider_class) and issubclass(program_provider_class, ProgramProvider)):
            raise ValueError('Collector load_programs requires a ProgramProvider class as the second argument')
        program_provider = program_provider_class(self.obs_classes, self.sources)

        # Purge the old programs and observations.
        Collector._programs = {}

        # Keep a list of the observations for parallel processing.
        parsed_observations: List[Tuple[ProgramID, Observation]] = []

        # Read in the programs.
        # Count the number of parse failures.
        bad_program_count = 0

        for json_program in data:
            try:
                if len(json_program.keys()) != 1:
                    msg = f'JSON programs should only have one top-level key: {" ".join(json_program.keys())}'
                    raise ValueError(msg)

                # Extract the data from the JSON program. We do not need the top label.
                data = next(iter(json_program.values()))
                program = program_provider.parse_program(data)

                # If program could not be parsed, skip. This happens in one of three cases:
                # 1. Program semester cannot be determined from ID.
                # 2. Program type cannot be determined from ID.
                # 3. Program root group is empty.
                if program is None:
                    continue

                # TODO: improve this. Pass the semesters into the program_provider and return None as soon
                # TODO: as we know that the program is not from a semester in which we are interested.
                # If program semester is not in the list of specified semesters, skip.
                if program.semester is None or program.semester not in self.semesters:
                    logger.info(f'Program {program.id} has semester {program.semester} (not included, skipping).')
                    continue

                # If a program has no time awarded, then we will get a divide by zero in scoring, so skip it.
                if program.program_awarded() == ZeroTime:
                    logger.info(f'Program {program.id} has awarded time of zero (skipping).')
                    continue

                # If a program ID is repeated, warn and overwrite.
                if program.id in Collector._programs.keys():
                    logger.warning(f'Data contains a repeated program with id {program.id} (overwriting).')

                Collector._programs[program.id] = program

                # Set the observation IDs for this program.
                # We only want the observations that are located at the sites supported by the collector.
                # TODO: In GPP, if an AndGroup exists where the observations are not all from the same site, then
                # TODO: this should be an error.
                # TODO: In the case of an OrGroup, we only want:
                # TODO: 1. The branches that are OrGroups and are nonempty (i.e. have obs).
                # TODO: 2. The branches that are AndGroups and are nonempty (i.e. all obs are from the same site).
                # TODO: Applying this logic recursively should ensure only Groups that can be completed are included.
                site_supported_obs = [obs for obs in program.observations() if obs.site in self.sites]
                if site_supported_obs:
                    Collector._observations_per_program[program.id] = frozenset(obs.id for obs in site_supported_obs)
                    parsed_observations.extend((program.id, obs) for obs in site_supported_obs)

            except Exception as e:
                bad_program_count += 1
                logger.warning(f'Could not parse program: {e}')

        if bad_program_count:
            logger.error(f'Could not parse {bad_program_count} programs.')

        # TODO STEP 1: This is the code that needs parallelization.
        # TODO STEP 2: Try to read the values from the redis cache. If they do not exist, calculate and write.
        for program_id, obs in parsed_observations:
            # Check for a base target in the observation: if there is none, we cannot process.
            # For ToOs, this may be the case.
            base: Optional[Target] = obs.base_target()
            if base is None:
                logger.error(f'Could not find base target for {obs.id.id}.')
                continue

            program = Collector.get_program(program_id)
            if program is None:
                raise RuntimeError(f'Could not find program {program_id.id} for observation {obs.id.id}.')

            # Record the observation and target for this obs id.
            Collector._observations[obs.id] = obs, base

            # Compute the timing window expansion for the observation.
            # Then, calculate the target information, which performs the visibility calculations.
            tw = self._process_timing_windows(program, obs)
            ti = self._calculate_target_info(obs, base, tw)
            Collector._target_info[base.name, obs.id] = ti

    def night_configurations(self,
                             site: Site,
                             night_indices: NightIndices) -> Dict[NightIndices, NightConfiguration]:
        """
        Return the list of NightConfiguration for the site and nights under configuration.
        """
        return {night_idx: Collector._resource_service.get_night_configuration(
            site,
            self.get_night_events(site).time_grid[night_idx].datetime.date() - Day
        ) for night_idx in night_indices}

    def _get_group(self, obs: Observation) -> Group:
        """Return the group that an observation is a member of."""
        # TODO: How do we handle nested scheduling groups? Right now, if in a subgroup of a scheduling group, will fail.
        program = self.get_program(obs.belongs_to)
        # print(program.id)

        # Look for obs in the specified group. Compare by ID to avoid comparing full objects.
        def find_obs(g: Group) -> bool:
            return any(obs.unique_id == group_obs.unique_id for group_obs in g.observations())

        for group in program.root_group.children:
            if group.is_scheduling_group():
                for subgroup in group.children:
                    if find_obs(subgroup):
                        return group
            else:
                if find_obs(group):
                    return group

        # This should never happen: cannot find observation in program.
        raise RuntimeError(f'Could not find observation {obs.id.id} in program {program.id.id}.')

    def time_accounting(self,
                        plans: Plans,
                        sites: FrozenSet[Site] = ALL_SITES,
                        end_timeslot_bounds: Optional[Dict[Site, Optional[TimeslotIndex]]] = None) -> None:
        """
        For the given plans, which contain a set of plans for all sites for one night,
        perform time accounting on the plans for the specified sites up until the specified
        end timeslot for the site.

        If the end timeslot bound occurs during a visit, charge up to that timeslot
        For now, scheduling groups are charged only if they can be done completely.

        If end_timeslot_idx is not specified or not specified for a given site,
        then we perform time accounting across the entire night.
        """
        # Avoids repeated conversions in loop.
        time_slot_length = self.time_slot_length.to_datetime()

        for plan in plans:
            if plan.site not in sites:
                continue

            # Determine the end timeslot for the site if one is specified.
            # We set to None is the whole night is to be done.
            end_timeslot_bound = end_timeslot_bounds.get(plan.site) if end_timeslot_bounds is not None else None

            grpvisits = []
            # Restore this if we actually need ii, but seems it was just being used to check that grpvisits nonempty.
            # for ii, visit in enumerate(sorted(plan.visits, key=lambda v: v.start_time_slot)):
            for visit in sorted(plan.visits, key=lambda v: v.start_time_slot):
                obs = self.get_observation(visit.obs_id)
                group = self._get_group(obs)
                if grpvisits and group.is_scheduling_group() and group == grpvisits[-1].group:
                    grpvisits[-1].visits.append(visit)
                else:
                    grpvisits.append(GroupVisits(group=group, visits=[visit]))

            for grpvisit in grpvisits:
                # print(grpvisit.group.unique_id.id, grpvisit.start_time_slot(), grpvisit.end_time_slot())
                # Determine if group should be charged
                if grpvisit.group.is_scheduling_group():
                    # For now, only change aa scheduling group if it can be done fully
                    charge_group = end_timeslot_bound is None or end_timeslot_bound > grpvisit.end_time_slot()
                else:
                    charge_group = end_timeslot_bound is None or end_timeslot_bound > grpvisit.start_time_slot()

                # Charge if the end slot is less than this
                if end_timeslot_bound is not None:
                    end_timeslot_charge = end_timeslot_bound
                else:
                    end_timeslot_charge = grpvisit.end_time_slot() + 1

                # Charge to not_charged if the bound occurs during an AND (scheduling) group
                # TODO: for NIR + telluric, check if the standard was taken before the event, if so then charge for
                # what was observed and make a new copy of the telluric
                not_charged = (grpvisit.group.is_scheduling_group() and
                               grpvisit.start_time_slot() <= end_timeslot_charge <= grpvisit.end_time_slot())
                # print(f'charge_group = {charge_group}, charge_unused = {not_charged}')

                # print(f'\tGroup observations')
                # prog_obs = grpvisit.group.program_observations()
                part_obs = grpvisit.group.partner_observations()
                # print(f'\t\t Science')
                # for obs in prog_obs:
                #     print(f'\t\t {obs.unique_id.id}')
                # print(f'\t\t Partner')
                # for obs in part_obs:
                #     print(f'\t\t {obs.unique_id.id}')

                # print(f'\tVisits scheduled')
                for visit in grpvisit.visits:
                    # print(
                    #     f'\t\t{visit.obs_id.id} {visit.atom_start_idx} {visit.atom_end_idx} {visit.start_time_slot} '
                    #     f'{visit.time_slots} {visit.start_time_slot + visit.time_slots - 1}')

                    # Observation information
                    observation = self.get_observation(visit.obs_id)

                    # Number of slots in acquisition
                    n_slots_acq = time2slots(time_slot_length, observation.acq_overhead)
                    # print(f'\t\t{observation.acq_overhead.total_seconds()} {n_slots_acq}')

                    # Cumulative exec_times of unobserved atoms
                    cumul_seq = observation.cumulative_exec_times()
                    obs_seq = observation.sequence

                    # Check if the Observation has been completely observed.
                    if charge_group and visit.atom_end_idx == len(obs_seq) - 1:
                        logger.info(f'Marking observation complete: {observation.id.id}')
                        observation.status = ObservationStatus.OBSERVED
                        if observation in part_obs:
                            part_obs.remove(observation)
                    elif not_charged:
                        observation.status = ObservationStatus.ONGOING

                    # Loop over atoms
                    for atom_idx in range(visit.atom_start_idx, visit.atom_end_idx + 1):
                        # calculate end time slot for each atom and compare with end_timeslot_charge
                        slot_length_visit = n_slots_acq + time2slots(time_slot_length, cumul_seq[atom_idx])  # noqa
                        slot_atom_end = visit.start_time_slot + slot_length_visit - 1

                        if atom_idx == visit.atom_start_idx:
                            slot_atom_length = slot_length_visit
                        else:
                            time_slots = time2slots(time_slot_length, cumul_seq[atom_idx-1])  # noqa
                            slot_atom_length = slot_length_visit - n_slots_acq - time_slots
                        if slot_atom_length > 0:
                            slot_atom_start = slot_atom_end - slot_atom_length + 1
                        else:
                            slot_atom_start = slot_atom_end - slot_atom_length

                        if slot_atom_end < end_timeslot_charge:
                            if charge_group:
                                # Charge to program or partner
                                # print(f'\t\t Charging program/partner times')
                                obs_seq[atom_idx].program_used = obs_seq[atom_idx].prog_time
                                obs_seq[atom_idx].partner_used = obs_seq[atom_idx].part_time

                                # Charge acquisition to the first atom.
                                if atom_idx == visit.atom_start_idx:
                                    if observation.obs_class == ObservationClass.PARTNERCAL:
                                        obs_seq[atom_idx].program_used += observation.acq_overhead
                                    elif (observation.obs_class == ObservationClass.SCIENCE or
                                          observation.obs_class == ObservationClass.PROGCAL):
                                        obs_seq[atom_idx].program_used += observation.acq_overhead

                                obs_seq[atom_idx].observed = True
                                obs_seq[atom_idx].qa_state = QAState.PASS

                            elif not_charged:
                                # charge to not_charged
                                not_charged_time = (end_timeslot_charge -
                                                    slot_atom_start + 1) * self.time_slot_length.to_datetime()
                                obs_seq[atom_idx].not_charged += not_charged_time

                # If charging the groups, set remaining partner cals to INACTIVE
                if charge_group:
                    for obs in part_obs:
                        # print(f'\t Setting {obs.unique_id.id} to INACTIVE.')
                        logger.info(f'\tTime_accounting setting {obs.unique_id.id} to INACTIVE.')
                        obs.status = ObservationStatus.INACTIVE<|MERGE_RESOLUTION|>--- conflicted
+++ resolved
@@ -26,11 +26,8 @@
 from scheduler.core.programprovider.abstract import ProgramProvider
 from scheduler.core.sources.sources import Sources
 from scheduler.services import logger_factory
-<<<<<<< HEAD
 from scheduler.services.ephemeris import EphemerisCalculator
 from scheduler.services.proper_motion import ProperMotionCalculator
-=======
->>>>>>> 6f63024f
 from scheduler.services.resource import NightConfiguration
 from scheduler.services.resource import ResourceService
 from scheduler.services.visibility.calculator import calculate_target_visibility, calculate_target_snapshot
@@ -301,7 +298,6 @@
                                                  self.time_slot_length)
         target_info: TargetInfoNightIndexMap = {}
 
-<<<<<<< HEAD
         for ridx, jday in enumerate(reversed(self.time_grid)):
             # Convert to the actual time grid index.
             night_idx = NightIndex(len(self.time_grid) - ridx - 1)
@@ -456,7 +452,6 @@
                 rem_visibility_time=rem_visibility_time,
                 rem_visibility_frac=rem_visibility_frac
             )
-=======
         for i in range(self.num_of_nights):
             night_idx = NightIndex(i)
             target_snapshot = calculate_target_snapshot(night_idx,
@@ -480,7 +475,7 @@
                             rem_visibility_frac=ts.rem_visibility_frac)
 
             target_info[NightIndex(night_idx)] = ti
->>>>>>> 6f63024f
+
 
         # Return all the target info for the base target in the Observation across the nights of interest.
         return target_info
